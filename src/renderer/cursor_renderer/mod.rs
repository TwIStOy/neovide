mod blink;
mod cursor_vfx;

use std::collections::HashMap;

use skia_safe::{op, Canvas, Paint, Path, Point};
use winit::event::{Event, WindowEvent};

use crate::{
    bridge::EditorMode,
    editor::{Cursor, CursorShape},
    profiling::{tracy_plot, tracy_zone},
    renderer::animation_utils::*,
    renderer::{GridRenderer, RenderedWindow},
<<<<<<< HEAD
    settings::{ConvertIntoValue, ParseFromValue, SETTINGS},
=======
    settings::{ParseFromValue, SETTINGS},
    window::{ShouldRender, UserEvent},
>>>>>>> af9869bd
};

use blink::*;
use log::warn;

use self::cursor_vfx::VfxMode;

const DEFAULT_CELL_PERCENTAGE: f32 = 1.0 / 8.0;

const STANDARD_CORNERS: &[(f32, f32); 4] = &[(-0.5, -0.5), (0.5, -0.5), (0.5, 0.5), (-0.5, 0.5)];

#[derive(SettingGroup)]
#[setting_prefix = "cursor"]
#[derive(Clone)]
pub struct CursorSettings {
    antialiasing: bool,
    animation_length: f32,
    distance_length_adjust: bool,
    animate_in_insert_mode: bool,
    animate_command_line: bool,
    trail_size: f32,
    unfocused_outline_width: f32,

    vfx_mode: VfxMode,
    vfx_opacity: f32,
    vfx_particle_lifetime: f32,
    vfx_particle_density: f32,
    vfx_particle_speed: f32,
    vfx_particle_phase: f32,
    vfx_particle_curl: f32,
}

impl Default for CursorSettings {
    fn default() -> Self {
        CursorSettings {
            antialiasing: true,
            animation_length: 0.06,
            distance_length_adjust: true,
            animate_in_insert_mode: true,
            animate_command_line: true,
            trail_size: 0.7,
            unfocused_outline_width: 1.0 / 8.0,
            vfx_mode: cursor_vfx::VfxMode::Disabled,
            vfx_opacity: 200.0,
            vfx_particle_lifetime: 1.2,
            vfx_particle_density: 7.0,
            vfx_particle_speed: 10.0,
            vfx_particle_phase: 1.5,
            vfx_particle_curl: 1.0,
        }
    }
}

#[derive(Debug, Clone)]
pub struct Corner {
    start_position: Point,
    current_position: Point,
    relative_position: Point,
    previous_destination: Point,
    length_multiplier: f32,
    t: f32,
}

impl Corner {
    pub fn new() -> Corner {
        Corner {
            start_position: Point::new(0.0, 0.0),
            current_position: Point::new(0.0, 0.0),
            relative_position: Point::new(0.0, 0.0),
            previous_destination: Point::new(-1000.0, -1000.0),
            length_multiplier: 1.0,
            t: 0.0,
        }
    }

    pub fn update(
        &mut self,
        settings: &CursorSettings,
        font_dimensions: Point,
        destination: Point,
        dt: f32,
        immediate_movement: bool,
    ) -> bool {
        if destination != self.previous_destination {
            self.t = 0.0;
            self.start_position = self.current_position;
            self.previous_destination = destination;
            self.length_multiplier = if settings.distance_length_adjust {
                (destination - self.current_position)
                    .length()
                    .log10()
                    .max(0.0)
            } else {
                1.0
            }
        }

        // Check first if animation's over
        if (self.t - 1.0).abs() < std::f32::EPSILON {
            return false;
        }

        // Calculate window-space destination for corner
        let relative_scaled_position: Point = (
            self.relative_position.x * font_dimensions.x,
            self.relative_position.y * font_dimensions.y,
        )
            .into();

        let corner_destination = destination + relative_scaled_position;

        if immediate_movement {
            self.t = 1.0;
            self.current_position = corner_destination;
            return true;
        }

        // Calculate how much a corner will be lagging behind based on how much it's aligned
        // with the direction of motion. Corners in front will move faster than corners in the
        // back
        let travel_direction = {
            let mut d = destination - self.current_position;
            d.normalize();
            d
        };

        let corner_direction = {
            let mut d = self.relative_position;
            d.normalize();
            d
        };

        let direction_alignment = travel_direction.dot(corner_direction);

        if (self.t - 1.0).abs() < std::f32::EPSILON {
            // We are at destination, move t out of 0-1 range to stop the animation
            self.t = 2.0;
        } else {
            let corner_dt = dt
                * lerp(
                    1.0,
                    (1.0 - settings.trail_size).max(0.0).min(1.0),
                    -direction_alignment,
                );
            self.t =
                (self.t + corner_dt / (settings.animation_length * self.length_multiplier)).min(1.0)
        }

        self.current_position = ease_point(
            ease_out_expo,
            self.start_position,
            corner_destination,
            self.t,
        );

        true
    }
}

pub struct CursorRenderer {
    pub corners: Vec<Corner>,
    cursor: Cursor,
    destination: Point,
    blink_status: BlinkStatus,
    previous_cursor_shape: Option<CursorShape>,
    previous_editor_mode: EditorMode,
    cursor_vfx: Option<Box<dyn cursor_vfx::CursorVfx>>,
    previous_vfx_mode: cursor_vfx::VfxMode,
    window_has_focus: bool,
}

impl CursorRenderer {
    pub fn new() -> CursorRenderer {
        let mut renderer = CursorRenderer {
            corners: vec![Corner::new(); 4],
            cursor: Cursor::new(),
            destination: (0.0, 0.0).into(),
            blink_status: BlinkStatus::new(),
            previous_cursor_shape: None,
            previous_editor_mode: EditorMode::Normal,
            cursor_vfx: None,
            previous_vfx_mode: cursor_vfx::VfxMode::Disabled,
            window_has_focus: true,
        };
        renderer.set_cursor_shape(&CursorShape::Block, DEFAULT_CELL_PERCENTAGE);
        renderer
    }

    pub fn handle_event(&mut self, event: &Event<UserEvent>) -> bool {
        if let Event::WindowEvent {
            event: WindowEvent::Focused(is_focused),
            ..
        } = event
        {
            self.window_has_focus = *is_focused;
            true
        } else {
            false
        }
    }

    pub fn update_cursor(&mut self, new_cursor: Cursor) {
        self.cursor = new_cursor;
    }

    fn set_cursor_shape(&mut self, cursor_shape: &CursorShape, cell_percentage: f32) {
        self.corners = self
            .corners
            .clone()
            .into_iter()
            .enumerate()
            .map(|(i, corner)| {
                let (x, y) = STANDARD_CORNERS[i];

                Corner {
                    relative_position: match cursor_shape {
                        CursorShape::Block => (x, y).into(),
                        // Transform the x position so that the right side is translated over to
                        // the BAR_WIDTH position
                        CursorShape::Vertical => ((x + 0.5) * cell_percentage - 0.5, y).into(),
                        // Do the same as above, but flip the y coordinate and then flip the result
                        // so that the horizontal bar is at the bottom of the character space
                        // instead of the top.
                        CursorShape::Horizontal => {
                            (x, -((-y + 0.5) * cell_percentage - 0.5)).into()
                        }
                    },
                    t: 0.0,
                    start_position: corner.current_position,
                    ..corner
                }
            })
            .collect::<Vec<Corner>>();
    }

    pub fn update_cursor_destination(
        &mut self,
        (font_width, font_height): (u64, u64),
        windows: &HashMap<u64, RenderedWindow>,
    ) {
        let (cursor_grid_x, cursor_grid_y) = self.cursor.grid_position;

        if let Some(window) = windows.get(&self.cursor.parent_window_id) {
            let grid_x = cursor_grid_x as f32 + window.grid_current_position.x;
            let mut grid_y = cursor_grid_y as f32 + window.grid_current_position.y
                - window.scroll_animation.position;

            let top_border = (window.top_border.len() as u64) as f32;
            let bottom_border = (window.bottom_border.len() as u64) as f32;

            // Prevent the cursor from targeting a position outside its current window. Since only
            // the vertical direction is effected by scrolling, we only have to clamp the vertical
            // grid position.
            grid_y = grid_y.max(window.grid_current_position.y + top_border).min(
                window.grid_current_position.y + window.grid_size.height as f32
                    - 1.0
                    - bottom_border,
            );

            self.destination = (grid_x * font_width as f32, grid_y * font_height as f32).into();
        } else {
            self.destination = (
                (cursor_grid_x * font_width) as f32,
                (cursor_grid_y * font_height) as f32,
            )
                .into();
        }
    }

    pub fn prepare_frame(&mut self) -> ShouldRender {
        self.blink_status.update_status(&self.cursor)
    }

    pub fn draw(&mut self, grid_renderer: &mut GridRenderer, canvas: &Canvas) {
        tracy_zone!("cursor_draw");
        let render = self.blink_status.should_render();
        let settings = SETTINGS.get::<CursorSettings>();

        let mut paint = Paint::new(skia_safe::colors::WHITE, None);
        paint.set_anti_alias(settings.antialiasing);

        let character = self.cursor.grid_cell.0.clone();

        if !(self.cursor.enabled && render) {
            return;
        }
        // Draw Background
        let background_color = self
            .cursor
            .background(&grid_renderer.default_style.colors)
            .to_color()
            .with_a(self.cursor.alpha());
        paint.set_color(background_color);

        let path = if self.window_has_focus || self.cursor.shape != CursorShape::Block {
            self.draw_rectangle(canvas, &paint)
        } else {
            let outline_width = settings.unfocused_outline_width * grid_renderer.em_size;
            self.draw_rectangular_outline(canvas, &paint, outline_width)
        };

        // Draw foreground
        let foreground_color = self
            .cursor
            .foreground(&grid_renderer.default_style.colors)
            .to_color()
            .with_a(self.cursor.alpha());
        paint.set_color(foreground_color);

        canvas.save();
        canvas.clip_path(&path, None, Some(false));

        let y_adjustment = grid_renderer.shaper.y_adjustment();
        let style = &self.cursor.grid_cell.1;

        let bold = style.as_ref().map(|x| x.bold).unwrap_or(false);
        let italic = style.as_ref().map(|x| x.italic).unwrap_or(false);

        let blobs = &grid_renderer.shaper.shape_cached(character, bold, italic);

        for blob in blobs.iter() {
            canvas.draw_text_blob(
                blob,
                (self.destination.x, self.destination.y + y_adjustment as f32),
                &paint,
            );
        }

        canvas.restore();

        if let Some(vfx) = self.cursor_vfx.as_ref() {
            vfx.render(&settings, canvas, grid_renderer, &self.cursor);
        }
    }

    pub fn animate(
        &mut self,
        current_mode: &EditorMode,
        grid_renderer: &GridRenderer,
        dt: f32,
    ) -> bool {
        tracy_zone!("cursor_animate");
        let settings = SETTINGS.get::<CursorSettings>();

        if settings.vfx_mode != self.previous_vfx_mode {
            self.cursor_vfx = cursor_vfx::new_cursor_vfx(&settings.vfx_mode);
            self.previous_vfx_mode = settings.vfx_mode.clone();
        }

        let mut cursor_width = grid_renderer.font_dimensions.width;
        if self.cursor.double_width && self.cursor.shape == CursorShape::Block {
            cursor_width *= 2;
        }

        let cursor_dimensions: Point = (
            cursor_width as f32,
            grid_renderer.font_dimensions.height as f32,
        )
            .into();

        let in_insert_mode = matches!(current_mode, EditorMode::Insert);

        let changed_to_from_cmdline = !matches!(self.previous_editor_mode, EditorMode::CmdLine)
            ^ matches!(current_mode, EditorMode::CmdLine);

        let center_destination = self.destination + cursor_dimensions * 0.5;

        if self.previous_cursor_shape.as_ref() != Some(&self.cursor.shape) {
            self.previous_cursor_shape = Some(self.cursor.shape.clone());
            self.set_cursor_shape(
                &self.cursor.shape.clone(),
                self.cursor
                    .cell_percentage
                    .unwrap_or(DEFAULT_CELL_PERCENTAGE),
            );

            if let Some(vfx) = self.cursor_vfx.as_mut() {
                vfx.restart(center_destination);
            }
        }

        let mut animating = false;

        if !center_destination.is_zero() {
            let immediate_movement = !settings.animate_in_insert_mode && in_insert_mode
                || !settings.animate_command_line && !changed_to_from_cmdline;
            for corner in self.corners.iter_mut() {
                let corner_animating = corner.update(
                    &settings,
                    cursor_dimensions,
                    center_destination,
                    dt,
                    immediate_movement,
                );

                animating |= corner_animating;
            }

            let vfx_animating = if let Some(vfx) = self.cursor_vfx.as_mut() {
                vfx.update(
                    &settings,
                    center_destination,
                    cursor_dimensions,
                    immediate_movement,
                    dt,
                )
            } else {
                false
            };

            animating |= vfx_animating;
        }

        if !animating {
            self.previous_editor_mode = current_mode.clone();
        }
        tracy_plot!("cursor animating", animating as u8 as f64);
        animating
    }

    fn draw_rectangle(&self, canvas: &Canvas, paint: &Paint) -> Path {
        // The cursor is made up of four points, so I create a path with each of the four
        // corners.
        let mut path = Path::new();

        path.move_to(self.corners[0].current_position);
        path.line_to(self.corners[1].current_position);
        path.line_to(self.corners[2].current_position);
        path.line_to(self.corners[3].current_position);
        path.close();

        canvas.draw_path(&path, paint);
        path
    }

    fn draw_rectangular_outline(&self, canvas: &Canvas, paint: &Paint, outline_width: f32) -> Path {
        let mut rectangle = Path::new();
        rectangle.move_to(self.corners[0].current_position);
        rectangle.line_to(self.corners[1].current_position);
        rectangle.line_to(self.corners[2].current_position);
        rectangle.line_to(self.corners[3].current_position);
        rectangle.close();

        let offsets: [Point; 4] = [
            (outline_width, outline_width).into(),
            (-outline_width, outline_width).into(),
            (-outline_width, -outline_width).into(),
            (outline_width, -outline_width).into(),
        ];

        let mut subtract = Path::new();
        subtract.move_to(self.corners[0].current_position + offsets[0]);
        subtract.line_to(self.corners[1].current_position + offsets[1]);
        subtract.line_to(self.corners[2].current_position + offsets[2]);
        subtract.line_to(self.corners[3].current_position + offsets[3]);
        subtract.close();

        // We have two "rectangles"; create an outline path by subtracting the smaller rectangle
        // from the larger one. This can fail in which case we return a full "rectangle".
        let path = op(&rectangle, &subtract, skia_safe::PathOp::Difference).unwrap_or(rectangle);

        canvas.draw_path(&path, paint);
        path
    }

    pub fn get_current_position(&self) -> Point {
        self.destination
    }
}<|MERGE_RESOLUTION|>--- conflicted
+++ resolved
@@ -12,18 +12,11 @@
     profiling::{tracy_plot, tracy_zone},
     renderer::animation_utils::*,
     renderer::{GridRenderer, RenderedWindow},
-<<<<<<< HEAD
-    settings::{ConvertIntoValue, ParseFromValue, SETTINGS},
-=======
     settings::{ParseFromValue, SETTINGS},
     window::{ShouldRender, UserEvent},
->>>>>>> af9869bd
 };
 
 use blink::*;
-use log::warn;
-
-use self::cursor_vfx::VfxMode;
 
 const DEFAULT_CELL_PERCENTAGE: f32 = 1.0 / 8.0;
 
@@ -41,7 +34,7 @@
     trail_size: f32,
     unfocused_outline_width: f32,
 
-    vfx_mode: VfxMode,
+    vfx_mode: cursor_vfx::VfxMode,
     vfx_opacity: f32,
     vfx_particle_lifetime: f32,
     vfx_particle_density: f32,
