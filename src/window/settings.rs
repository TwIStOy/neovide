--- conflicted
+++ resolved
@@ -1,6 +1,3 @@
-use log::warn;
-use std::collections::HashMap;
-
 use crate::{cmd_line::CmdLineSettings, settings::*};
 
 #[derive(Clone, SettingGroup, PartialEq)]
@@ -24,9 +21,6 @@
     pub padding_right: u32,
     pub padding_bottom: u32,
     pub theme: String,
-<<<<<<< HEAD
-    pub font_features: HashMap<String, Vec<String>>,
-=======
     pub input_macos_alt_is_meta: bool,
     pub input_ime: bool,
     pub unlink_border_highlights: bool,
@@ -37,7 +31,6 @@
     pub observed_lines: Option<u64>,
     #[option = "columns"]
     pub observed_columns: Option<u64>,
->>>>>>> af9869bd
 }
 
 impl Default for WindowSettings {
@@ -62,33 +55,12 @@
             padding_right: 0,
             padding_bottom: 0,
             theme: "".to_string(),
-<<<<<<< HEAD
-            font_features: HashMap::new(),
-        }
-    }
-}
-
-#[derive(Clone, SettingGroup)]
-#[setting_prefix = "input"]
-pub struct KeyboardSettings {
-    pub macos_alt_is_meta: bool,
-    pub ime: bool,
-}
-
-#[allow(clippy::derivable_impls)]
-impl Default for KeyboardSettings {
-    fn default() -> Self {
-        Self {
-            macos_alt_is_meta: false,
-            ime: true,
-=======
             input_macos_alt_is_meta: false,
             input_ime: true,
             mouse_move_event: false,
             observed_lines: None,
             observed_columns: None,
             unlink_border_highlights: true,
->>>>>>> af9869bd
         }
     }
 }